--- conflicted
+++ resolved
@@ -17,12 +17,8 @@
 tokio = "1.28"
 
 [dependencies]
-<<<<<<< HEAD
 alloy-rpc-types = { git = "https://github.com/alloy-rs/alloy", rev = "05f8162" }
-=======
-alloy-rpc-types = { git = "https://github.com/alloy-rs/alloy", rev = "6f8ebb4" }
-alloy-json-rpc = { git = "https://github.com/alloy-rs/alloy", rev = "6f8ebb4" }
->>>>>>> 0e547040
+alloy-json-rpc = { git = "https://github.com/alloy-rs/alloy", rev = "05f8162" }
 lazy_static = "1.4.0"
 rand = "0.8.4"
 ring = "0.17.8"
