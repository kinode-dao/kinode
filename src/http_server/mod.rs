use crate::http_server::server_fns::*;
use crate::http_server::types::*;
use crate::register;
use crate::types::{
    Address, KernelMessage, Message, MessageReceiver, MessageSender, Payload, PrintSender,
    Printout, ProcessId, Request, HTTP_SERVER_PROCESS_ID,
};
use anyhow::Result;

use futures::SinkExt;
use futures::StreamExt;

use route_recognizer::Router;
use std::collections::HashMap;
use std::net::SocketAddr;
use std::sync::Arc;
use tokio::sync::oneshot;
use tokio::sync::Mutex;
use tokio::sync::RwLock;
use warp::http::{header::HeaderValue, StatusCode};
use warp::ws::{WebSocket, Ws};
use warp::{Filter, Reply};

mod server_fns;
pub mod types;

// types and constants
type HttpSender = tokio::sync::oneshot::Sender<HttpResponse>;
type HttpResponseSenders = Arc<Mutex<HashMap<u64, (String, HttpSender)>>>;
type PathBindings = Arc<RwLock<Router<BoundPath>>>;

// node -> ID -> random ID

/// http driver
pub async fn http_server(
    our_name: String,
    our_port: u16,
    jwt_secret_bytes: Vec<u8>,
    mut recv_in_server: MessageReceiver,
    send_to_loop: MessageSender,
    print_tx: PrintSender,
) -> Result<()> {
    let http_response_senders = Arc::new(Mutex::new(HashMap::new()));
    let websockets: WebSockets = Arc::new(Mutex::new(HashMap::new()));
    let ws_proxies: WebSocketProxies = Arc::new(Mutex::new(HashMap::new())); // channel_id -> node

    // Add RPC path
    let mut bindings_map: Router<BoundPath> = Router::new();
    let rpc_bound_path = BoundPath {
        app: ProcessId::from_str("rpc:sys:uqbar").unwrap(),
        authenticated: false,
        local_only: true,
        original_path: "/rpc:sys:uqbar/message".to_string(),
    };
    bindings_map.add("/rpc:sys:uqbar/message", rpc_bound_path);

    // Add encryptor binding
    let encryptor_bound_path = BoundPath {
        app: ProcessId::from_str("encryptor:sys:uqbar").unwrap(),
        authenticated: false,
        local_only: true,
        original_path: "/encryptor:sys:uqbar".to_string(),
    };
    bindings_map.add("/encryptor:sys:uqbar", encryptor_bound_path);

    let path_bindings: PathBindings = Arc::new(RwLock::new(bindings_map));

    let _ = tokio::join!(
        http_serve(
            our_name.clone(),
            our_port,
            http_response_senders.clone(),
            path_bindings.clone(),
            websockets.clone(),
            jwt_secret_bytes.clone(),
            send_to_loop.clone(),
            print_tx.clone()
        ),
        async move {
            while let Some(kernel_message) = recv_in_server.recv().await {
                let KernelMessage {
                    id,
                    source,
                    message,
                    payload,
                    ..
                } = kernel_message;

                if let Err(e) = http_handle_messages(
                    our_name.clone(),
                    id,
                    source.clone(),
                    message,
                    payload,
                    http_response_senders.clone(),
                    path_bindings.clone(),
                    websockets.clone(),
                    ws_proxies.clone(),
                    jwt_secret_bytes.clone(),
                    send_to_loop.clone(),
                    print_tx.clone(),
                )
                .await
                {
                    send_to_loop
                        .send(make_error_message(our_name.clone(), id, source.clone(), e))
                        .await
                        .unwrap();
                }
            }
        }
    );
    Err(anyhow::anyhow!("http_server: exited"))
}

async fn handle_websocket(
    ws: WebSocket,
    our: String,
    jwt_secret_bytes: Vec<u8>,
    websockets: WebSockets,
    send_to_loop: MessageSender,
    print_tx: PrintSender,
) {
    let (write_stream, mut read_stream) = ws.split();
    let write_stream = Arc::new(Mutex::new(write_stream));

    // How do we handle authentication?
    let ws_id: u64 = rand::random();

    while let Some(Ok(msg)) = read_stream.next().await {
        if msg.is_binary() {
            let _ = print_tx
                .send(Printout {
                    verbosity: 1,
                    content: "GOT WEBSOCKET BYTES".to_string(),
                })
                .await;
            let bytes = msg.as_bytes();
            let _ = print_tx
                .send(Printout {
                    verbosity: 1,
                    content: format!(
                        "WEBSOCKET MESSAGE (BYTES) {}",
                        String::from_utf8(bytes.to_vec()).unwrap_or_default()
                    ),
                })
                .await;
            match serde_json::from_slice::<WebSocketClientMessage>(bytes) {
                Ok(parsed_msg) => {
                    handle_incoming_ws(
                        parsed_msg,
                        our.clone(),
                        jwt_secret_bytes.clone().to_vec(),
                        websockets.clone(),
                        send_to_loop.clone(),
                        print_tx.clone(),
                        write_stream.clone(),
                        ws_id,
                    )
                    .await;
                }
                Err(e) => {
                    let _ = print_tx
                        .send(Printout {
                            verbosity: 1,
                            content: format!("Failed to parse WebSocket message: {}", e),
                        })
                        .await;
                }
            }
        } else if msg.is_text() {
            if let Ok(msg_str) = msg.to_str() {
                let _ = print_tx
                    .send(Printout {
                        verbosity: 1,
                        content: format!("WEBSOCKET MESSAGE (TEXT): {}", msg_str),
                    })
                    .await;
                if let Ok(parsed_msg) = serde_json::from_str(msg_str) {
                    handle_incoming_ws(
                        parsed_msg,
                        our.clone(),
                        jwt_secret_bytes.clone().to_vec(),
                        websockets.clone(),
                        send_to_loop.clone(),
                        print_tx.clone(),
                        write_stream.clone(),
                        ws_id,
                    )
                    .await;
                }
            }
        } else if msg.is_close() {
            // Delete the websocket from the map
            let mut ws_map = websockets.lock().await;
            for (node, node_map) in ws_map.iter_mut() {
                for (channel_id, id_map) in node_map.iter_mut() {
                    if id_map.remove(&ws_id).is_some() {
                        // Send disconnect message
                        send_ws_disconnect(
                            node.clone(),
                            our.clone(),
                            channel_id.clone(),
                            send_to_loop.clone(),
                            print_tx.clone(),
                        )
                        .await;
                    }
                }
            }
        }
    }
}

async fn http_handle_messages(
    our: String,
    id: u64,
    source: Address,
    message: Message,
    payload: Option<Payload>,
    http_response_senders: HttpResponseSenders,
    path_bindings: PathBindings,
    websockets: WebSockets,
    ws_proxies: WebSocketProxies,
    jwt_secret_bytes: Vec<u8>,
    send_to_loop: MessageSender,
    print_tx: PrintSender,
) -> Result<(), HttpServerError> {
    match message {
        Message::Response((ref response, _)) => {
            let mut senders = http_response_senders.lock().await;
            match senders.remove(&id) {
                // if no corresponding entry, nowhere to send response
                None => {}
                Some((path, channel)) => {
                    // if path is /rpc/message, return accordingly with base64 encoded payload
                    if path == *"/rpc:sys:uqbar/message" {
                        let payload = payload.map(|p| {
                            let bytes = p.bytes;
                            let base64_bytes = base64::encode(bytes);
                            Payload {
                                mime: p.mime,
                                bytes: base64_bytes.into_bytes(),
                            }
                        });
                        let body = serde_json::json!({
                            "ipc": response.ipc,
                            "payload": payload
                        })
                        .to_string()
                        .as_bytes()
                        .to_vec();
                        let mut default_headers = HashMap::new();
                        default_headers.insert("Content-Type".to_string(), "text/html".to_string());

                        let _ = channel.send(HttpResponse {
                            status: 200,
                            headers: default_headers,
                            body: Some(body),
                        });
                        // error case here?
                    } else {
                        //  else try deserializing ipc into a HttpResponse
                        let json = serde_json::from_slice::<HttpResponse>(&response.ipc);
                        match json {
                            Ok(mut response) => {
                                let Some(payload) = payload else {
                                    return Err(HttpServerError::NoBytes);
                                };
                                let bytes = payload.bytes;

                                // for the login case, todo refactor out?
                                let segments: Vec<&str> = path
                                    .split('/')
                                    .filter(|&segment| !segment.is_empty())
                                    .collect();

                                // If we're getting back a /login from a proxy (or our own node), then we should generate a jwt from the secret + the name of the ship, and then attach it to a header
                                if response.status < 400
                                    && (segments.len() == 1 || segments.len() == 4)
                                    && matches!(segments.last(), Some(&"login"))
                                {
                                    if let Some(auth_cookie) = response.headers.get("set-cookie") {
                                        let mut ws_auth_username = our.clone();

                                        if segments.len() == 4
                                            && matches!(segments.first(), Some(&"http-proxy"))
                                            && matches!(segments.get(1), Some(&"serve"))
                                        {
                                            if let Some(segment) = segments.get(2) {
                                                ws_auth_username = segment.to_string();
                                            }
                                        }
                                        if let Some(token) = register::generate_jwt(
                                            jwt_secret_bytes.to_vec().as_slice(),
                                            ws_auth_username.clone(),
                                        ) {
                                            let auth_cookie_with_ws = format!(
                                                "{}; uqbar-ws-auth_{}={};",
                                                auth_cookie,
                                                ws_auth_username.clone(),
                                                token
                                            );
                                            response.headers.insert(
                                                "set-cookie".to_string(),
                                                auth_cookie_with_ws,
                                            );

                                            let _ = print_tx
                                                .send(Printout {
                                                    verbosity: 1,
                                                    content: format!(
                                                        "SET WS AUTH COOKIE WITH USERNAME: {}",
                                                        ws_auth_username
                                                    ),
                                                })
                                                .await;
                                        }
                                    }
                                }
                                let _ = channel.send(HttpResponse {
                                    status: response.status,
                                    headers: response.headers,
                                    body: Some(bytes),
                                });
                            }
                            Err(_json_parsing_err) => {
                                let mut error_headers = HashMap::new();
                                error_headers
                                    .insert("Content-Type".to_string(), "text/html".to_string());

                                let _ = channel.send(HttpResponse {
                                    status: 503,
                                    headers: error_headers,
                                    body: Some(
                                        "Internal Server Error".to_string().as_bytes().to_vec(),
                                    ),
                                });
                            }
                        }
                    }
                }
            }
        }
        Message::Request(Request { ipc, .. }) => {
            if let Ok(message) = serde_json::from_slice(&ipc) {
                match message {
                    HttpServerMessage::BindPath {
                        path,
                        authenticated,
                        local_only,
                    } => {
                        let mut path_bindings = path_bindings.write().await;
                        let app = source.process.clone().to_string();

                        let mut path = path.clone();
                        if app != "homepage:homepage:uqbar" {
                            path = if path.starts_with('/') {
                                format!("/{}{}", app, path)
                            } else {
                                format!("/{}/{}", app, path)
                            };
                        }
                        // trim trailing "/"
                        path = normalize_path(&path);

                        let bound_path = BoundPath {
                            app: source.process,
                            authenticated,
                            local_only,
                            original_path: path.clone(),
                        };

                        path_bindings.add(&path, bound_path);
                    }
                    HttpServerMessage::WebSocketPush(WebSocketPush { target, is_text }) => {
                        let Some(payload) = payload else {
                            return Err(HttpServerError::NoBytes);
                        };
                        let bytes = payload.bytes;

                        let mut ws_map = websockets.lock().await;
                        let send_text = is_text.unwrap_or(false);
                        let response_data = if send_text {
                            warp::ws::Message::text(
                                String::from_utf8(bytes.clone()).unwrap_or_default(),
                            )
                        } else {
                            warp::ws::Message::binary(bytes.clone())
                        };

                        // Send to the proxy, if registered
                        if let Some(channel_id) = target.id.clone() {
                            let locked_proxies = ws_proxies.lock().await;

                            if let Some(proxy_nodes) = locked_proxies.get(&channel_id) {
                                for proxy_node in proxy_nodes {
                                    let id: u64 = rand::random();
                                    let bytes_content = bytes.clone();

                                    // Send a message to the encryptor
                                    let message = KernelMessage {
                                            id,
                                            source: Address {
                                                node: our.clone(),
                                                process: HTTP_SERVER_PROCESS_ID.clone(),
                                            },
                                            target: Address {
                                                node: proxy_node.clone(),
                                                process: HTTP_SERVER_PROCESS_ID.clone(),
                                            },
                                            rsvp: None,
                                            message: Message::Request(Request {
                                                inherit: false,
                                                expects_response: None,
                                                ipc: serde_json::json!({ // this is the JSON to forward
                                                    "WebSocketPush": {
                                                        "target": {
                                                            "node": our.clone(), // it's ultimately for us, but through the proxy
                                                            "id": channel_id.clone(),
                                                        },
                                                        "is_text": send_text,
                                                    }
                                                }).to_string().into_bytes(),
                                                metadata: None,
                                            }),
                                            payload: Some(Payload {
                                                mime: Some("application/octet-stream".to_string()),
                                                bytes: bytes_content,
                                            }),
                                            signed_capabilities: None,
                                        };

                                    send_to_loop.send(message).await.unwrap();
                                }
                            }
                        }

                        // Send to the websocket if registered
                        if let Some(node_map) = ws_map.get_mut(&target.node) {
                            if let Some(socket_id) = &target.id {
                                if let Some(ws_map) = node_map.get_mut(socket_id) {
                                    // Iterate over ws_map values and send message to all websockets
                                    for ws in ws_map.values_mut() {
                                        let mut locked_write_stream = ws.lock().await;
                                        let _ =
                                            locked_write_stream.send(response_data.clone()).await;
                                        // TODO: change this to binary
                                    }
                                } else {
                                    // Send to all websockets
                                    for ws_map in node_map.values_mut() {
                                        for ws in ws_map.values_mut() {
                                            let mut locked_write_stream = ws.lock().await;
                                            let _ = locked_write_stream
                                                .send(response_data.clone())
                                                .await;
                                        }
                                    }
                                }
                            } else {
                                // Send to all websockets
                                for ws_map in node_map.values_mut() {
                                    for ws in ws_map.values_mut() {
                                        let mut locked_write_stream = ws.lock().await;
                                        let _ =
                                            locked_write_stream.send(response_data.clone()).await;
                                    }
                                }
                            }
                        } else {
                            // Do nothing because we don't have a WS for that node
                        }
<<<<<<< HEAD
                        HttpServerMessage::WsRegister(WsRegister {
                            auth_token,
                            ws_auth_token: _,
                            channel_id,
                        }) => {
                            if let Ok(_node) =
                                parse_auth_token(auth_token, jwt_secret_bytes.clone().to_vec())
                            {
                                add_ws_proxy(ws_proxies.clone(), channel_id, source.node.clone())
                                    .await;
                            }
=======
                    }
                    HttpServerMessage::ServerAction(ServerAction { action }) => {
                        if action == "get-jwt-secret" && source.node == our {
                            let id: u64 = rand::random();
                            let message = KernelMessage {
                                id,
                                source: Address {
                                    node: our.clone(),
                                    process: HTTP_SERVER_PROCESS_ID.clone(),
                                },
                                target: source,
                                rsvp: Some(Address {
                                    node: our.clone(),
                                    process: HTTP_SERVER_PROCESS_ID.clone(),
                                }),
                                message: Message::Request(Request {
                                    inherit: false,
                                    expects_response: None,
                                    ipc: serde_json::json!({
                                        "action": "set-jwt-secret"
                                    })
                                    .to_string()
                                    .into_bytes(),
                                    metadata: None,
                                }),
                                payload: Some(Payload {
                                    mime: Some("application/octet-stream".to_string()), // TODO adjust MIME type as needed
                                    bytes: jwt_secret_bytes.clone(),
                                }),
                                signed_capabilities: None,
                            };

                            send_to_loop.send(message).await.unwrap();
                        }
                    }
                    HttpServerMessage::WsRegister(WsRegister {
                        auth_token,
                        ws_auth_token: _,
                        channel_id,
                    }) => {
                        if let Ok(_node) =
                            parse_auth_token(auth_token, jwt_secret_bytes.clone().to_vec())
                        {
                            add_ws_proxy(ws_proxies.clone(), channel_id, source.node.clone()).await;
>>>>>>> 483f6dec
                        }
                    }
                    HttpServerMessage::WsProxyDisconnect(WsProxyDisconnect { channel_id }) => {
                        let _ = print_tx
                            .send(Printout {
                                verbosity: 1,
                                content: "WsDisconnect".to_string(),
                            })
                            .await;
                        // Check the ws_proxies for this channel_id, if it exists, delete the node that forwarded
                        let mut locked_proxies = ws_proxies.lock().await;
                        if let Some(proxy_nodes) = locked_proxies.get_mut(&channel_id) {
                            let _ = print_tx
                                .send(Printout {
                                    verbosity: 1,
                                    content: "disconnected".to_string(),
                                })
                                .await;
                            proxy_nodes.remove(&source.node);
                        }
                    }
                    HttpServerMessage::WsMessage(WsMessage {
                        auth_token,
                        ws_auth_token: _,
                        channel_id,
                        target,
                        json,
                    }) => {
                        if let Ok(_node) =
                            parse_auth_token(auth_token, jwt_secret_bytes.clone().to_vec())
                        {
                            add_ws_proxy(ws_proxies.clone(), channel_id, source.node.clone()).await;

                            handle_ws_message(
                                target.clone(),
                                json.clone(),
                                our.clone(),
                                send_to_loop.clone(),
                                print_tx.clone(),
                            )
                            .await;
                        }
                    }
                    HttpServerMessage::EncryptedWsMessage(EncryptedWsMessage {
                        auth_token,
                        ws_auth_token: _,
                        channel_id,
                        target,
                        encrypted,
                        nonce,
                    }) => {
                        if let Ok(_node) =
                            parse_auth_token(auth_token, jwt_secret_bytes.clone().to_vec())
                        {
                            add_ws_proxy(
                                ws_proxies.clone(),
                                channel_id.clone(),
                                source.node.clone(),
                            )
                            .await;

                            handle_encrypted_ws_message(
                                target.clone(),
                                our.clone(),
                                channel_id.clone(),
                                encrypted.clone(),
                                nonce.clone(),
                                send_to_loop.clone(),
                                print_tx.clone(),
                            )
                            .await;
                        }
                    }
                }
            }
        }
    }

    Ok(())
}

// TODO: add a way to register a websocket connection (should be a Vector of websockets)
// Then forward websocket messages to the correct place
async fn http_serve(
    our: String,
    our_port: u16,
    http_response_senders: HttpResponseSenders,
    path_bindings: PathBindings,
    websockets: WebSockets,
    jwt_secret_bytes: Vec<u8>,
    send_to_loop: MessageSender,
    print_tx: PrintSender,
) {
    let _ = print_tx
        .send(Printout {
            verbosity: 0,
            content: format!("http_server: running on: {}", our_port),
        })
        .await;

    let cloned_msg_tx = send_to_loop.clone();
    let cloned_print_tx = print_tx.clone();
    let cloned_our = our.clone();
    let cloned_jwt_secret_bytes = jwt_secret_bytes.clone();
    let ws_route = warp::path::end()
        .and(warp::ws())
        .and(warp::any().map(move || cloned_our.clone()))
        .and(warp::any().map(move || cloned_jwt_secret_bytes.clone()))
        .and(warp::any().map(move || websockets.clone()))
        .and(warp::any().map(move || cloned_msg_tx.clone()))
        .and(warp::any().map(move || cloned_print_tx.clone()))
        .map(
            |ws_connection: Ws,
             our: String,
             jwt_secret_bytes: Vec<u8>,
             websockets: WebSockets,
             send_to_loop: MessageSender,
             print_tx: PrintSender| {
                ws_connection.on_upgrade(move |ws: WebSocket| async move {
                    handle_websocket(
                        ws,
                        our,
                        jwt_secret_bytes,
                        websockets,
                        send_to_loop,
                        print_tx,
                    )
                    .await
                })
            },
        );

    let filter = warp::filters::method::method()
        .and(warp::addr::remote())
        .and(warp::path::full())
        .and(warp::filters::header::headers_cloned())
        .and(
            warp::filters::query::raw()
                .or(warp::any().map(String::default))
                .unify()
                .map(|query_string: String| {
                    if query_string.is_empty() {
                        HashMap::new()
                    } else {
                        match serde_urlencoded::from_str(&query_string) {
                            Ok(map) => map,
                            Err(_) => HashMap::new(),
                        }
                    }
                }),
        )
        .and(warp::filters::body::bytes())
        .and(warp::any().map(move || our.clone()))
        .and(warp::any().map(move || http_response_senders.clone()))
        .and(warp::any().map(move || path_bindings.clone()))
        .and(warp::any().map(move || jwt_secret_bytes.clone()))
        .and(warp::any().map(move || send_to_loop.clone()))
        .and_then(handler);

    let filter_with_ws = ws_route.or(filter);

    warp::serve(filter_with_ws)
        .run(([0, 0, 0, 0], our_port))
        .await;
}

async fn handler(
    method: warp::http::Method,
    address: Option<SocketAddr>,
    path: warp::path::FullPath,
    headers: warp::http::HeaderMap,
    query_params: HashMap<String, String>,
    body: warp::hyper::body::Bytes,
    our: String,
    http_response_senders: HttpResponseSenders,
    path_bindings: PathBindings,
    jwt_secret_bytes: Vec<u8>,
    send_to_loop: MessageSender,
) -> Result<impl warp::Reply, warp::Rejection> {
    // trim trailing "/"
    let original_path = normalize_path(path.as_str());
    let id: u64 = rand::random();
    let real_headers = serialize_headers(&headers);
    let path_bindings = path_bindings.read().await;

    let Ok(route) = path_bindings.recognize(&original_path) else {
        return Ok(warp::reply::with_status(vec![], StatusCode::NOT_FOUND).into_response());
    };
    let bound_path = route.handler();

    let app = bound_path.app.to_string();
    let url_params: HashMap<String, String> = route
        .params()
        .iter()
        .map(|(k, v)| (k.to_string(), v.to_string()))
        .collect();
    let raw_path = remove_process_id(&original_path);
    let path = remove_process_id(&bound_path.original_path);

    if bound_path.authenticated {
        let auth_token = real_headers.get("cookie").cloned().unwrap_or_default();
        if !auth_cookie_valid(our.clone(), &auth_token, jwt_secret_bytes) {
            // send 401
            return Ok(warp::reply::with_status(vec![], StatusCode::UNAUTHORIZED).into_response());
        }
    }

    let is_local = match address.as_ref() {
        Some(addr) => addr.ip().is_loopback(),
        None => false,
    };

    if bound_path.local_only && !is_local {
        // send 403
        return Ok(warp::reply::with_status(vec![], StatusCode::FORBIDDEN).into_response());
    }

    // RPC functionality: if path is /rpc:sys:uqbar/message,
    // we extract message from base64 encoded bytes in data
    // and send it to the correct app.

    let message = if app == *"rpc:sys:uqbar" {
        let rpc_message: RpcMessage = match serde_json::from_slice(&body) {
            // to_vec()?
            Ok(v) => v,
            Err(_) => {
                return Ok(
                    warp::reply::with_status(vec![], StatusCode::BAD_REQUEST).into_response()
                );
            }
        };

        let target_process = match ProcessId::from_str(&rpc_message.process) {
            Ok(p) => p,
            Err(_) => {
                return Ok(
                    warp::reply::with_status(vec![], StatusCode::BAD_REQUEST).into_response()
                );
            }
        };

        let payload = match base64::decode(rpc_message.data.unwrap_or("".to_string())) {
            Ok(bytes) => Some(Payload {
                mime: rpc_message.mime,
                bytes,
            }),
            Err(_) => None,
        };
        let node = match rpc_message.node {
            Some(node_str) => node_str,
            None => our.clone(),
        };

        let ipc_bytes: Vec<u8> = match rpc_message.ipc {
            Some(ipc_string) => ipc_string.into_bytes(),
            None => Vec::new(),
        };

        KernelMessage {
            id,
            source: Address {
                node: our.clone(),
                process: HTTP_SERVER_PROCESS_ID.clone(),
            },
            target: Address {
                node,
                process: target_process,
            },
            rsvp: Some(Address {
                node: our.clone(),
                process: HTTP_SERVER_PROCESS_ID.clone(),
            }),
            message: Message::Request(Request {
                inherit: false,
                expects_response: Some(15), // no effect on runtime
                ipc: ipc_bytes,
                metadata: rpc_message.metadata,
            }),
            payload,
            signed_capabilities: None,
        }
    } else if app == *"encryptor:sys:uqbar" {
        let body_json = match String::from_utf8(body.to_vec()) {
            Ok(s) => s,
            Err(_) => {
                return Ok(
                    warp::reply::with_status(vec![], StatusCode::BAD_REQUEST).into_response()
                );
            }
        };

        let body: serde_json::Value = match serde_json::from_str(&body_json) {
            Ok(v) => v,
            Err(_) => {
                return Ok(
                    warp::reply::with_status(vec![], StatusCode::BAD_REQUEST).into_response()
                );
            }
        };

        let channel_id = body["channel_id"].as_str().unwrap_or("");
        let public_key_hex = body["public_key_hex"].as_str().unwrap_or("");

        KernelMessage {
            id,
            source: Address {
                node: our.clone(),
                process: HTTP_SERVER_PROCESS_ID.clone(),
            },
            target: Address {
                node: our.clone(),
                process: ProcessId::from_str("encryptor:sys:uqbar").unwrap(),
            },
            rsvp: None, //?
            message: Message::Request(Request {
                inherit: false,
                expects_response: None,
                ipc: serde_json::json!({
                    "GetKeyAction": {
                        "channel_id": channel_id,
                        "public_key_hex": public_key_hex,
                    }
                })
                .to_string()
                .into_bytes(),
                metadata: None,
            }),
            payload: None,
            signed_capabilities: None,
        }
    } else {
        // otherwise, make a message, to the correct app.
        KernelMessage {
            id,
            source: Address {
                node: our.clone(),
                process: HTTP_SERVER_PROCESS_ID.clone(),
            },
            target: Address {
                node: our.clone(),
                process: bound_path.app.clone(),
            },
            rsvp: Some(Address {
                node: our.clone(),
                process: HTTP_SERVER_PROCESS_ID.clone(),
            }),
            message: Message::Request(Request {
                inherit: false,
                expects_response: None,
                ipc: rmp_serde::to_vec(&HttpRequest {
                    method: method.to_string(),
                    address,
                    raw_path: raw_path.clone(),
                    path: path.clone(),
                    headers: real_headers.clone(),
                    query_params: query_params.clone(),
                    url_params: url_params.clone(),
                })
                .unwrap(),
                metadata: None,
            }),
            payload: Some(Payload {
                mime: Some("application/octet-stream".to_string()), // TODO adjust MIME type as needed
                bytes: body.to_vec(),
            }),
            signed_capabilities: None,
        }
    };
    let (response_sender, response_receiver) = oneshot::channel();
    http_response_senders
        .lock()
        .await
        .insert(id, (original_path.clone(), response_sender));

    send_to_loop.send(message).await.unwrap();
    let timeout_duration = tokio::time::Duration::from_secs(15); // adjust as needed
    let result = tokio::time::timeout(timeout_duration, response_receiver).await;

    let from_channel = match result {
        Ok(Ok(from_channel)) => from_channel,
        Ok(Err(_)) => {
            return Ok(
                warp::reply::with_status(vec![], StatusCode::INTERNAL_SERVER_ERROR).into_response(),
            );
        }
        Err(_) => {
            return Ok(
                warp::reply::with_status(vec![], StatusCode::REQUEST_TIMEOUT).into_response(),
            );
        }
    };

    let reply = warp::reply::with_status(
        match from_channel.body {
            Some(val) => val,
            None => vec![],
        },
        StatusCode::from_u16(from_channel.status).unwrap(),
    );
    let mut response = reply.into_response();

    // Merge the deserialized headers into the existing headers
    let existing_headers = response.headers_mut();
    for (header_name, header_value) in deserialize_headers(from_channel.headers).iter() {
        if header_name == "set-cookie" || header_name == "Set-Cookie" {
            if let Ok(cookie) = header_value.to_str() {
                let cookie_headers: Vec<&str> = cookie
                    .split("; ")
                    .filter(|&cookie| !cookie.is_empty())
                    .collect();
                for cookie_header in cookie_headers {
                    if let Ok(valid_cookie) = HeaderValue::from_str(cookie_header) {
                        existing_headers.append(header_name, valid_cookie);
                    }
                }
            }
        } else {
            existing_headers.insert(header_name.clone(), header_value.clone());
        }
    }
    Ok(response)
}

pub async fn find_open_port(start_at: u16) -> Option<u16> {
    for port in start_at..=u16::MAX {
        let bind_addr = format!("0.0.0.0:{}", port);
        if is_port_available(&bind_addr).await {
            return Some(port);
        }
    }
    None
}<|MERGE_RESOLUTION|>--- conflicted
+++ resolved
@@ -471,7 +471,6 @@
                         } else {
                             // Do nothing because we don't have a WS for that node
                         }
-<<<<<<< HEAD
                         HttpServerMessage::WsRegister(WsRegister {
                             auth_token,
                             ws_auth_token: _,
@@ -483,52 +482,6 @@
                                 add_ws_proxy(ws_proxies.clone(), channel_id, source.node.clone())
                                     .await;
                             }
-=======
-                    }
-                    HttpServerMessage::ServerAction(ServerAction { action }) => {
-                        if action == "get-jwt-secret" && source.node == our {
-                            let id: u64 = rand::random();
-                            let message = KernelMessage {
-                                id,
-                                source: Address {
-                                    node: our.clone(),
-                                    process: HTTP_SERVER_PROCESS_ID.clone(),
-                                },
-                                target: source,
-                                rsvp: Some(Address {
-                                    node: our.clone(),
-                                    process: HTTP_SERVER_PROCESS_ID.clone(),
-                                }),
-                                message: Message::Request(Request {
-                                    inherit: false,
-                                    expects_response: None,
-                                    ipc: serde_json::json!({
-                                        "action": "set-jwt-secret"
-                                    })
-                                    .to_string()
-                                    .into_bytes(),
-                                    metadata: None,
-                                }),
-                                payload: Some(Payload {
-                                    mime: Some("application/octet-stream".to_string()), // TODO adjust MIME type as needed
-                                    bytes: jwt_secret_bytes.clone(),
-                                }),
-                                signed_capabilities: None,
-                            };
-
-                            send_to_loop.send(message).await.unwrap();
-                        }
-                    }
-                    HttpServerMessage::WsRegister(WsRegister {
-                        auth_token,
-                        ws_auth_token: _,
-                        channel_id,
-                    }) => {
-                        if let Ok(_node) =
-                            parse_auth_token(auth_token, jwt_secret_bytes.clone().to_vec())
-                        {
-                            add_ws_proxy(ws_proxies.clone(), channel_id, source.node.clone()).await;
->>>>>>> 483f6dec
                         }
                     }
                     HttpServerMessage::WsProxyDisconnect(WsProxyDisconnect { channel_id }) => {
