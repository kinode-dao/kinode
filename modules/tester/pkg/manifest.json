[
    {
        "process_name": "tester",
        "process_wasm_path": "/tester.wasm",
        "on_exit": "Restart",
        "request_networking": true,
        "request_capabilities": [
            "net:sys:nectar",
            "kernel:sys:nectar",
<<<<<<< HEAD
=======
            "http_server:sys:nectar",
>>>>>>> fd0d5a64
            "vfs:sys:nectar"
        ],
        "grant_capabilities": [
            "vfs:sys:nectar"
        ],
        "public": true
    }
]<|MERGE_RESOLUTION|>--- conflicted
+++ resolved
@@ -7,10 +7,7 @@
         "request_capabilities": [
             "net:sys:nectar",
             "kernel:sys:nectar",
-<<<<<<< HEAD
-=======
             "http_server:sys:nectar",
->>>>>>> fd0d5a64
             "vfs:sys:nectar"
         ],
         "grant_capabilities": [
