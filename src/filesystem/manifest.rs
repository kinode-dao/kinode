--- conflicted
+++ resolved
@@ -532,7 +532,6 @@
         for (start_chunk, (hash, len, location, encrypted)) in filtered_chunks {
             let mut read_cache = self.read_cache.write().await;
 
-<<<<<<< HEAD
             let mut chunk_data = if let Some(cached_data) = read_cache.get(&hash).cloned() {
                 cached_data
             } else {
@@ -558,64 +557,11 @@
                             memory_buffer[offset as usize..(offset + len) as usize].to_vec();
                         if encrypted {
                             chunk_data = decrypt(&cipher, &chunk_data)?;
-=======
-                    if offset as usize + len as usize > memory_buffer.len() {
-                        return Err(FsError::MemoryBufferError {
-                            error: format!(
-                                "Out of bounds read: offset={}, len={}, memory_buffer size={}",
-                                offset,
-                                len,
-                                memory_buffer.len()
-                            ),
-                        });
-                    }
-                    let mut chunk_data =
-                        memory_buffer[offset as usize..(offset + len) as usize].to_vec();
-                    if encrypted {
-                        chunk_data = decrypt(cipher, &chunk_data)?;
-                    }
-                    chunk_data
-                }
-                ChunkLocation::Wal(offset) => {
-                    let mut wal_file = self.wal_file.write().await;
-                    wal_file
-                        .seek(SeekFrom::Start(offset))
-                        .await
-                        .map_err(|e| FsError::IOError {
-                            error: format!("Local WAL seek failed: {}", e),
-                        })?;
-                    let len = if encrypted {
-                        len + ENCRYPTION_OVERHEAD as u64
-                    } else {
-                        len
-                    };
-
-                    let mut buffer = vec![0u8; len as usize];
-                    wal_file
-                        .read_exact(&mut buffer)
-                        .await
-                        .map_err(|e| FsError::IOError {
-                            error: format!("Local WAL read failed: {}", e),
-                        })?;
-                    if encrypted {
-                        buffer = decrypt(cipher, &buffer)?;
-                    }
-                    buffer
-                }
-                ChunkLocation::ColdStorage(local) => {
-                    if local {
-                        let path = self.fs_directory_path.join(hex::encode(hash));
-                        let mut buffer = fs::read(path).await.map_err(|e| FsError::IOError {
-                            error: format!("Local Cold read failed: {}", e),
-                        })?;
-                        if encrypted {
-                            buffer = decrypt(&self.cipher, &buffer)?;
->>>>>>> f11d3235
                         }
                         let _ = read_cache.insert(hash, chunk_data.clone());
                         chunk_data
                     }
-                    ChunkLocation::WAL(offset) => {
+                    ChunkLocation::Wal(offset) => {
                         let mut wal_file = self.wal_file.write().await;
                         wal_file.seek(SeekFrom::Start(offset)).await.map_err(|e| {
                             FsError::IOError {
@@ -636,11 +582,7 @@
                                 error: format!("Local WAL read failed: {}", e),
                             })?;
                         if encrypted {
-<<<<<<< HEAD
                             buffer = decrypt(&cipher, &buffer)?;
-=======
-                            buffer = decrypt(&self.cipher, &buffer)?;
->>>>>>> f11d3235
                         }
                         let _ = read_cache.insert(hash, buffer.clone());
                         buffer
@@ -726,7 +668,6 @@
         for (start_chunk, (hash, len, location, encrypted)) in filtered_chunks {
             let mut read_cache = self.read_cache.write().await;
 
-<<<<<<< HEAD
             let mut chunk_data = if let Some(cached_data) = read_cache.get(&hash).cloned() {
                 cached_data
             } else {
@@ -753,64 +694,11 @@
                             memory_buffer[offset as usize..(offset + len) as usize].to_vec();
                         if encrypted {
                             chunk_data = decrypt(&cipher, &chunk_data)?;
-=======
-                    if offset as usize + len as usize > memory_buffer.len() {
-                        return Err(FsError::MemoryBufferError {
-                            error: format!(
-                                "Out of bounds read: offset={}, len={}, memory_buffer size={}",
-                                offset,
-                                len,
-                                memory_buffer.len()
-                            ),
-                        });
-                    }
-                    let mut chunk_data =
-                        memory_buffer[offset as usize..(offset + len) as usize].to_vec();
-                    if encrypted {
-                        chunk_data = decrypt(cipher, &chunk_data)?;
-                    }
-                    chunk_data
-                }
-                ChunkLocation::Wal(offset) => {
-                    let mut wal_file = self.wal_file.write().await;
-                    wal_file
-                        .seek(SeekFrom::Start(offset))
-                        .await
-                        .map_err(|e| FsError::IOError {
-                            error: format!("Local WAL seek failed: {}", e),
-                        })?;
-                    let len = if encrypted {
-                        len + ENCRYPTION_OVERHEAD as u64
-                    } else {
-                        len
-                    };
-
-                    let mut buffer = vec![0u8; len as usize];
-                    wal_file
-                        .read_exact(&mut buffer)
-                        .await
-                        .map_err(|e| FsError::IOError {
-                            error: format!("Local WAL read failed: {}", e),
-                        })?;
-                    if encrypted {
-                        buffer = decrypt(cipher, &buffer)?;
-                    }
-                    buffer
-                }
-                ChunkLocation::ColdStorage(local) => {
-                    if local {
-                        let path = self.fs_directory_path.join(hex::encode(hash));
-                        let mut buffer = fs::read(path).await.map_err(|e| FsError::IOError {
-                            error: format!("Local Cold read failed: {}", e),
-                        })?;
-                        if encrypted {
-                            buffer = decrypt(&self.cipher, &buffer)?;
->>>>>>> f11d3235
                         }
                         let _ = read_cache.insert(hash, chunk_data.clone());
                         chunk_data
                     }
-                    ChunkLocation::WAL(offset) => {
+                    ChunkLocation::Wal(offset) => {
                         let mut wal_file = self.wal_file.write().await;
                         wal_file.seek(SeekFrom::Start(offset)).await.map_err(|e| {
                             FsError::IOError {
@@ -831,11 +719,7 @@
                                 error: format!("Local WAL read failed: {}", e),
                             })?;
                         if encrypted {
-<<<<<<< HEAD
                             buffer = decrypt(&cipher, &buffer)?;
-=======
-                            buffer = decrypt(&self.cipher, &buffer)?;
->>>>>>> f11d3235
                         }
                         let _ = read_cache.insert(hash, buffer.clone());
                         buffer
