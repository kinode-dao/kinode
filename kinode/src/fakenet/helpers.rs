use alloy_sol_macro::sol;
use sha3::{Digest, Keccak256};

sol! {
<<<<<<< HEAD
    #[allow(missing_docs)]
    #[sol(rpc)]
=======
>>>>>>> 351811a0
    contract RegisterHelpers {
        function register(
            bytes calldata _name,
            address _to,
            bytes[] calldata _data
        ) external payable returns (uint256 nodeId_);

        function setKey(bytes32 _node, bytes32 _key);

        function setAllIp(
            bytes32 _node,
            uint128 _ip,
            uint16 _ws,
            uint16 _wt,
            uint16 _tcp,
            uint16 _udp
        );

        function ip(bytes32) external view returns (uint128, uint16, uint16, uint16, uint16);

        function ownerOf(uint256 node) returns (address);

        function multicall(bytes[] calldata data);

        // new kimap contracts
        function replicate (
            address who,
            bytes calldata name,
            bytes calldata initialization,
            bytes calldata erc721Data,
            address implementation
        ) external returns (
            address tba
        );

        function get (
            bytes32 node
        ) external view returns (
            address tba,
            address owner,
            bytes,
        );

        function note (
            bytes calldata note,
            bytes calldata data
        ) external returns (
            bytes32 notenode
        );

        // tba account
        function execute(
            address to,
            uint256 value,
            bytes calldata data,
            uint8 operation
        ) external payable returns (bytes memory returnData);

        function token() external view returns (uint256,address,uint256);
    }
}

pub fn dns_encode_fqdn(name: &str) -> Vec<u8> {
    let bytes_name = name.as_bytes();
    let mut dns_name = Vec::new();

    let mut last_pos = 0;
    for (i, &b) in bytes_name.iter().enumerate() {
        if b == b'.' {
            if i != last_pos {
                dns_name.push((i - last_pos) as u8); // length of the label
                dns_name.extend_from_slice(&bytes_name[last_pos..i]);
            }
            last_pos = i + 1;
        }
    }

    if last_pos < bytes_name.len() {
        dns_name.push((bytes_name.len() - last_pos) as u8);
        dns_name.extend_from_slice(&bytes_name[last_pos..]);
    }

    dns_name.push(0);

    dns_name
}

pub fn encode_namehash(name: &str) -> [u8; 32] {
    let mut node = [0u8; 32];
    if name.is_empty() {
        return node;
    }
    let mut labels: Vec<&str> = name.split('.').collect();
    labels.reverse();

    for label in labels.iter() {
        let mut hasher = Keccak256::new();
        hasher.update(label.as_bytes());
        let labelhash = hasher.finalize();
        hasher = Keccak256::new();
        hasher.update(&node);
        hasher.update(labelhash);
        node = hasher.finalize().into();
    }
    node
}

#[cfg(test)]
mod test {
    use super::encode_namehash;

    #[test]
    fn test_namehash() {
        // Test cases, same than used @ EIP137 `https://github.com/ethereum/EIPs/blob/master/EIPS/eip-137.md`
        let cases = vec![
            (
                "",
                &[
                    0x00, 0x00, 0x00, 0x00, 0x00, 0x00, 0x00, 0x00, 0x00, 0x00, 0x00, 0x00, 0x00,
                    0x00, 0x00, 0x00, 0x00, 0x00, 0x00, 0x00, 0x00, 0x00, 0x00, 0x00, 0x00, 0x00,
                    0x00, 0x00, 0x00, 0x00, 0x00, 0x00,
                ],
            ),
            (
                "eth",
                &[
                    0x93, 0xcd, 0xeb, 0x70, 0x8b, 0x75, 0x45, 0xdc, 0x66, 0x8e, 0xb9, 0x28, 0x1,
                    0x76, 0x16, 0x9d, 0x1c, 0x33, 0xcf, 0xd8, 0xed, 0x6f, 0x4, 0x69, 0xa, 0xb,
                    0xcc, 0x88, 0xa9, 0x3f, 0xc4, 0xae,
                ],
            ),
            (
                "foo.eth",
                &[
                    0xde, 0x9b, 0x9, 0xfd, 0x7c, 0x5f, 0x90, 0x1e, 0x23, 0xa3, 0xf1, 0x9f, 0xec,
                    0xc5, 0x48, 0x28, 0xe9, 0xc8, 0x48, 0x53, 0x98, 0x1, 0xe8, 0x65, 0x91, 0xbd,
                    0x98, 0x1, 0xb0, 0x19, 0xf8, 0x4f,
                ],
            ),
        ];

        for (name, expected_namehash) in cases {
            let namehash: &[u8] = &encode_namehash(name);
            assert_eq!(namehash, expected_namehash);
        }
    }
}<|MERGE_RESOLUTION|>--- conflicted
+++ resolved
@@ -2,11 +2,6 @@
 use sha3::{Digest, Keccak256};
 
 sol! {
-<<<<<<< HEAD
-    #[allow(missing_docs)]
-    #[sol(rpc)]
-=======
->>>>>>> 351811a0
     contract RegisterHelpers {
         function register(
             bytes calldata _name,
