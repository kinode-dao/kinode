--- conflicted
+++ resolved
@@ -10,11 +10,7 @@
 alloy-sol-types = "0.6.2"
 bincode = "1.3.3"
 hex = "0.4.3"
-<<<<<<< HEAD
-kinode_process_lib = { git = "https://github.com/kinode-dao/process_lib", rev = "12bf9ee", features = ["eth"] }
-=======
-kinode_process_lib = { git = "https://github.com/kinode-dao/process_lib", rev = "d7511c2" }
->>>>>>> 15eb38b4
+kinode_process_lib = { git = "https://github.com/kinode-dao/process_lib", rev = "3232423" }
 rmp-serde = "1.1.2"
 serde = { version = "1.0", features = ["derive"] }
 serde_json = "1.0"
