use std::process::Command;
use std::{
    fs, io,
    io::{Read, Write},
};

fn run_command(cmd: &mut Command) -> io::Result<()> {
    let status = cmd.status()?;
    if status.success() {
        Ok(())
    } else {
        Err(io::Error::new(io::ErrorKind::Other, "Command failed"))
    }
}

fn file_outdated<P1, P2>(input: P1, output: P2) -> io::Result<bool>
where
    P1: AsRef<std::path::Path>,
    P2: AsRef<std::path::Path>,
{
    let out_meta = std::fs::metadata(output);
    if let Ok(meta) = out_meta {
        let output_mtime = meta.modified()?;

        // if input file is more recent than our output, we are outdated
        let input_meta = fs::metadata(input)?;
        let input_mtime = input_meta.modified()?;

        Ok(input_mtime > output_mtime)
    } else {
        // output file not found, we are outdated
        Ok(true)
    }
}

fn build_app(target_path: &str, name: &str, parent_pkg_path: Option<&str>) {
    let pwd = std::env::current_dir().unwrap();

    println!("cargo:warning=building {}", target_path);

    // Copy in newly-made wit IF old one is outdated
    if file_outdated(
        format!("{}/wit/", pwd.display()),
        format!("{}/modules/{}/wit/", target_path, name),
    )
    .unwrap_or(true)
    {
        run_command(Command::new("cp").args(&["-r", "wit", target_path])).unwrap();
        // create target/bindings directory
        fs::create_dir_all(&format!("{}/target/bindings/{}", target_path, name,)).unwrap();
        // copy newly-made target.wasm into target/bindings
        run_command(Command::new("cp").args(&[
            "target.wasm",
            &format!("{}/target/bindings/{}/", target_path, name,),
        ]))
        .unwrap();
        // copy newly-made world into target/bindings
        run_command(Command::new("cp").args(&[
            "world",
            &format!("{}/target/bindings/{}/", target_path, name,),
        ]))
        .unwrap();
    }
    // Build the module targeting wasm32-wasi
    let bash_build_path = &format!("{}/build.sh", target_path);
    if std::path::Path::new(&bash_build_path).exists() {
        let cwd = std::env::current_dir().unwrap();
        std::env::set_current_dir(target_path).unwrap();
        run_command(&mut Command::new("/bin/bash").arg("build.sh")).unwrap();
        std::env::set_current_dir(cwd).unwrap();
    } else {
        run_command(Command::new("cargo").args(&[
            "build",
            "--release",
            "--no-default-features",
            &format!("--manifest-path={}/Cargo.toml", target_path),
            "--target",
            "wasm32-wasi",
        ]))
        .unwrap();
    }
    // Adapt module to component with adapter based on wasi_snapshot_preview1.wasm
    run_command(Command::new("wasm-tools").args(&[
        "component",
        "new",
        &format!("{}/target/wasm32-wasi/release/{}.wasm", target_path, name),
        "-o",
        &format!(
            "{}/target/wasm32-wasi/release/{}_adapted.wasm",
            target_path, name
        ),
        "--adapt",
        &format!("{}/wasi_snapshot_preview1.wasm", pwd.display()),
    ]))
    .unwrap();

    // Determine the destination for the .wasm file after embedding wit
    let wasm_dest_path = if let Some(parent_pkg) = parent_pkg_path {
        format!("{}/{}.wasm", parent_pkg, name)
    } else {
        let pkg_folder = format!("{}/pkg/", target_path);
        let _ = run_command(Command::new("mkdir").args(&["-p", &pkg_folder]));
        format!("{}/{}.wasm", pkg_folder, name)
    };

    // Embed "wit" into the component
    run_command(Command::new("wasm-tools").args(&[
        "component",
        "embed",
        "wit",
        "--world",
        "uq-process",
        &format!(
            "{}/target/wasm32-wasi/release/{}_adapted.wasm",
            target_path, name
        ),
        "-o",
        &wasm_dest_path,
    ]))
    .unwrap();
}

fn main() {
    if std::env::var("SKIP_BUILD_SCRIPT").is_ok() {
        println!("Skipping build script");
        return;
    }
    let build_enabled = std::env::var("BUILD_APPS")
        .map(|v| v == "true")
        .unwrap_or(true); // run by default

    if !build_enabled {
        return;
    }
    // only execute if one of the modules has source code changes
<<<<<<< HEAD
    const WASI_APPS: [&str; 10] = [
        "app_tracker",
=======
    const WASI_APPS: [&str; 9] = [
        "app_store",
>>>>>>> 3b7f567f
        "chess",
        "homepage",
        "http_bindings",
        "http_proxy",
        "orgs",
        "qns_indexer",
        "rpc",
        "sqlite",
        "terminal",
    ];
    // NOT YET building KV, waiting for deps to be ready
    const NESTED_WASI_APPS: [(&str, &str); 2] = [
        ("key_value", "key_value"),
        ("key_value", "key_value_worker"),
    ];

    if std::env::var("REBUILD_ALL").is_ok() {
    } else {
        for name in &WASI_APPS {
            println!("cargo:rerun-if-changed=modules/{}/src", name);
            println!("cargo:rerun-if-changed=modules/{}/Cargo.toml", name);
            println!("cargo:rerun-if-changed=modules/{}/pkg/manifest.json", name);
            println!("cargo:rerun-if-changed=modules/{}/pkg/metadata.json", name);
        }
        for (outer, inner) in &NESTED_WASI_APPS {
            println!("cargo:rerun-if-changed=modules/{}/{}/src", outer, inner);
            println!(
                "cargo:rerun-if-changed=modules/{}/{}/Cargo.toml",
                outer, inner
            );
            println!("cargo:rerun-if-changed=modules/{}/pkg/manifest.json", outer);
            println!("cargo:rerun-if-changed=modules/{}/pkg/metadata.json", outer);
        }
    }

    let pwd = std::env::current_dir().unwrap();
    // Create target.wasm (compiled .wit) & world
    run_command(Command::new("wasm-tools").args(&[
        "component",
        "wit",
        &format!("{}/wit/", pwd.display()),
        "-o",
        "target.wasm",
        "--wasm",
    ]))
    .unwrap();
    run_command(Command::new("touch").args(&[&format!("{}/world", pwd.display())])).unwrap();

    // Build wasm32-wasi apps.
    let modules_dir = format!("{}/modules", pwd.display());
    for entry in std::fs::read_dir(&modules_dir).unwrap() {
        let entry_path = entry.unwrap().path();
        let package_name = entry_path.file_name().unwrap().to_str().unwrap();
<<<<<<< HEAD
=======

        // NOT YET building KV, waiting for deps to be ready
        if package_name == "key_value" {
            continue;
        }
>>>>>>> 3b7f567f

        // If Cargo.toml is present, build the app
        let parent_pkg_path = format!("{}/pkg", entry_path.display());
        if entry_path.join("Cargo.toml").exists() {
            build_app(&entry_path.display().to_string(), &package_name, None);
        } else if entry_path.is_dir() {
            fs::create_dir_all(&parent_pkg_path).unwrap();

            // Otherwise, consider it a directory containing subdirectories with potential apps
            for sub_entry in std::fs::read_dir(&entry_path).unwrap() {
                let sub_entry_path = sub_entry.unwrap().path();
                if sub_entry_path.join("Cargo.toml").exists() {
                    build_app(
                        &sub_entry_path.display().to_string(),
                        &sub_entry_path.file_name().unwrap().to_str().unwrap(),
                        Some(&parent_pkg_path),
                    );
                }
            }
        }

        // After processing all sub-apps, zip the parent's pkg/ directory
        let writer = std::fs::File::create(format!(
            "{}/target/{}.zip",
            pwd.display(),
            entry_path.file_name().unwrap().to_str().unwrap()
        ))
        .unwrap();
        let options = zip::write::FileOptions::default()
            .compression_method(zip::CompressionMethod::Stored)
            .unix_permissions(0o755);
        let mut zip = zip::ZipWriter::new(writer);
        for sub_entry in walkdir::WalkDir::new(&parent_pkg_path) {
            let sub_entry = sub_entry.unwrap();
            let path = sub_entry.path();
            let name = path
                .strip_prefix(std::path::Path::new(&parent_pkg_path))
                .unwrap();

            // Write a directory or file to the ZIP archive
            if path.is_file() {
                zip.start_file(name.to_string_lossy().into_owned(), options)
                    .unwrap();
                let mut file = std::fs::File::open(path).unwrap();
                let mut buffer = Vec::new();
                file.read_to_end(&mut buffer).unwrap();
                zip.write_all(&buffer).unwrap();
            } else if name.as_os_str().len() != 0 {
                zip.add_directory(name.to_string_lossy().into_owned(), options)
                    .unwrap();
            }
        }
        zip.finish().unwrap();
    }
}<|MERGE_RESOLUTION|>--- conflicted
+++ resolved
@@ -133,13 +133,8 @@
         return;
     }
     // only execute if one of the modules has source code changes
-<<<<<<< HEAD
     const WASI_APPS: [&str; 10] = [
-        "app_tracker",
-=======
-    const WASI_APPS: [&str; 9] = [
         "app_store",
->>>>>>> 3b7f567f
         "chess",
         "homepage",
         "http_bindings",
@@ -193,14 +188,6 @@
     for entry in std::fs::read_dir(&modules_dir).unwrap() {
         let entry_path = entry.unwrap().path();
         let package_name = entry_path.file_name().unwrap().to_str().unwrap();
-<<<<<<< HEAD
-=======
-
-        // NOT YET building KV, waiting for deps to be ready
-        if package_name == "key_value" {
-            continue;
-        }
->>>>>>> 3b7f567f
 
         // If Cargo.toml is present, build the app
         let parent_pkg_path = format!("{}/pkg", entry_path.display());
