--- conflicted
+++ resolved
@@ -187,11 +187,7 @@
         password.cloned(),
         home_directory_path,
         (
-<<<<<<< HEAD
-            ws_tcp_handle.expect("fakenode ws setup failed"),
-=======
             ws_tcp_handle.expect("need ws networking for simulation mode"),
->>>>>>> aa100725
             ws_flag_used,
         ),
         // NOTE: fakenodes only using WS protocol at the moment
