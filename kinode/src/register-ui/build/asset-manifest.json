--- conflicted
+++ resolved
@@ -1,27 +1,17 @@
 {
   "files": {
-<<<<<<< HEAD
-    "main.css": "/static/css/main.6b65e5d2.css",
-    "main.js": "/static/js/main.332b908d.js",
-=======
     "main.css": "/static/css/main.6c087b1c.css",
     "main.js": "/static/js/main.be5cbd4a.js",
     "static/media/OpenSans-CondBold.ttf": "/static/media/OpenSans-CondBold.6293057f8484b6c0da03.ttf",
     "static/media/BarlowCondensed-Black.ttf": "/static/media/BarlowCondensed-Black.3ba02bbdeb04e17f34bf.ttf",
     "static/media/Futura-Heavy.ttf": "/static/media/Futura-Heavy.af72c25a6945b0f48abb.ttf",
->>>>>>> 929d9e4b
     "static/media/unknown.png": "/static/media/unknown.880d04d4611a45ab1001.png",
     "static/media/background.jpg": "/static/media/background.01d2427cfc21fb685016.jpg",
     "index.html": "/index.html",
     "static/media/kinode.svg": "/static/media/kinode.6b178bc9164b31d90099844a82d04497.svg"
   },
   "entrypoints": [
-<<<<<<< HEAD
-    "static/css/main.6b65e5d2.css",
-    "static/js/main.332b908d.js"
-=======
     "static/css/main.6c087b1c.css",
     "static/js/main.be5cbd4a.js"
->>>>>>> 929d9e4b
   ]
 }