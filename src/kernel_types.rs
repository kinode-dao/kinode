--- conflicted
+++ resolved
@@ -312,31 +312,6 @@
     }
 }
 
-<<<<<<< HEAD
-#[derive(Debug, Serialize, Deserialize)]
-pub enum KeyValueMessage {
-    New { drive: String },
-    Write { drive: String, key: Vec<u8> },
-    Read { drive: String, key: Vec<u8> },
-}
-
-#[derive(Debug, Serialize, Deserialize)]
-pub enum KeyValueError {
-    BadDriveName,
-    NoCap,
-    NoBytes,
-}
-
-impl KeyValueError {
-    pub fn kind(&self) -> &str {
-        match *self {
-            KeyValueError::BadDriveName => "BadDriveName",
-            KeyValueError::NoCap => "NoCap",
-            KeyValueError::NoBytes => "NoBytes",
-        }
-    }
-}
-
 #[derive(Debug, Serialize, Deserialize)]
 pub enum SqliteMessage {
     New { identifier: String },
@@ -344,8 +319,6 @@
     Read { identifier: String, key: Vec<u8> },
 }
 
-=======
->>>>>>> 30738a4c
 //
 // conversions between wit types and kernel types (annoying!)
 //
