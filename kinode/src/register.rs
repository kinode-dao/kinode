use crate::{keygen, sol::*};
use crate::{KIMAP_ADDRESS, MULTICALL_ADDRESS};
use alloy::providers::{Provider, ProviderBuilder, RootProvider};
use alloy::pubsub::PubSubFrontend;
use alloy::rpc::client::WsConnect;
use alloy::rpc::types::eth::{TransactionInput, TransactionRequest};
use alloy::signers::Signature;
use alloy_primitives::{Address as EthAddress, Bytes, FixedBytes, U256};
use alloy_sol_types::{eip712_domain, SolCall, SolStruct};
use base64::{engine::general_purpose::STANDARD as base64_standard, Engine};
use lib::types::core::{
    BootInfo, Identity, ImportKeyfileInfo, Keyfile, LoginAndResetInfo, LoginInfo, NodeRouting,
    UnencryptedIdentity,
};
use ring::{rand::SystemRandom, signature, signature::KeyPair};
use std::{
    str::FromStr,
    sync::Arc,
    time::{SystemTime, UNIX_EPOCH},
};
use tokio::sync::{mpsc, oneshot};
use warp::{
    http::{
        header::{HeaderMap, HeaderValue, SET_COOKIE},
        StatusCode,
    },
    Filter, Rejection, Reply,
};
#[cfg(feature = "simulation-mode")]
use {alloy_sol_macro::sol, alloy_sol_types::SolValue};

type RegistrationSender = mpsc::Sender<(Identity, Keyfile, Vec<u8>)>;

/// Serve the registration page and receive POSTs and PUTs from it
pub async fn register(
    tx: RegistrationSender,
    kill_rx: oneshot::Receiver<bool>,
    ip: String,
    ws_networking: (Option<&tokio::net::TcpListener>, bool),
    tcp_networking: (Option<&tokio::net::TcpListener>, bool),
    http_port: u16,
    keyfile: Option<Vec<u8>>,
    maybe_rpc: Option<String>,
    detached: bool,
) {
    // Networking info is generated and passed to the UI, but not used until confirmed
    let (public_key, serialized_networking_keypair) = keygen::generate_networking_key();
    let net_keypair = Arc::new(serialized_networking_keypair.as_ref().to_vec());
    let tx = Arc::new(tx);

    let ws_port = match ws_networking.0 {
        Some(listener) => listener.local_addr().unwrap().port(),
        None => 0,
    };
    let ws_flag_used = ws_networking.1;
    let tcp_port = match tcp_networking.0 {
        Some(listener) => listener.local_addr().unwrap().port(),
        None => 0,
    };
    let tcp_flag_used = tcp_networking.1;

    let mut ports_map = std::collections::BTreeMap::new();
    if ws_port != 0 {
        ports_map.insert("ws".to_string(), ws_port);
    }
    if tcp_port != 0 {
        ports_map.insert("tcp".to_string(), tcp_port);
    }

    // This is a **temporary** identity, passed to the UI.
    // If it is confirmed through a /boot or /confirm-change-network-keys,
    // then it will be used to replace the current identity.
    let our_temp_id = Arc::new(Identity {
        networking_key: format!("0x{}", public_key),
        name: "".to_string(),
        routing: NodeRouting::Both {
            ip: ip.clone(),
            ports: ports_map,
            routers: vec![
                "default-router-1.os".into(),
                "default-router-2.os".into(),
                "default-router-3.os".into(),
            ],
        },
    });

    let provider = Arc::new(connect_to_provider(maybe_rpc).await);

    let keyfile = warp::any().map(move || keyfile.clone());
    let our_temp_id = warp::any().map(move || our_temp_id.clone());
    let net_keypair = warp::any().map(move || net_keypair.clone());
    let tx = warp::any().map(move || tx.clone());
    let ip = warp::any().map(move || ip.clone());
    let ws_port = warp::any().map(move || (ws_port, ws_flag_used));
    let tcp_port = warp::any().map(move || (tcp_port, tcp_flag_used));

    let static_files =
        warp::path("assets").and(static_dir::static_dir!("src/register-ui/build/assets/"));

    let react_app = warp::path::end()
        .or(warp::path("login"))
        .or(warp::path("commit-os-name"))
        .or(warp::path("mint-os-name"))
        .or(warp::path("claim-invite"))
        .or(warp::path("reset"))
        .or(warp::path("import-keyfile"))
        .or(warp::path("set-password"))
        .and(warp::get())
        .map(move |_| warp::reply::html(include_str!("register-ui/build/index.html")));

    let boot_provider = provider.clone();
    let login_provider = provider.clone();
    let import_provider = provider.clone();

    let api = warp::path("info")
        .and(
            warp::get()
                .and(keyfile.clone())
                .and_then(get_unencrypted_info),
        )
        .or(warp::path("current-chain")
            .and(warp::get())
            .map(move || warp::reply::json(&"0xa")))
        .or(warp::path("our").and(warp::get()).and(keyfile.clone()).map(
            move |keyfile: Option<Vec<u8>>| {
                if let Some(keyfile) = keyfile {
                    if let Ok((username, _, _, _, _, _)) = serde_json::from_slice::<(
                        String,
                        Vec<String>,
                        Vec<u8>,
                        Vec<u8>,
                        Vec<u8>,
                        Vec<u8>,
                    )>(&keyfile)
                    .or_else(|_| {
                        bincode::deserialize::<(
                            String,
                            Vec<String>,
                            Vec<u8>,
                            Vec<u8>,
                            Vec<u8>,
                            Vec<u8>,
                        )>(&keyfile)
                    }) {
                        return warp::reply::html(username);
                    }
                }
                warp::reply::html(String::new())
            },
        ))
        .or(warp::path("generate-networking-info").and(
            warp::post()
                .and(our_temp_id.clone())
                .and_then(generate_networking_info),
        ))
        .or(warp::path("boot").and(
            warp::post()
                .and(warp::body::content_length_limit(1024 * 16))
                .and(warp::body::json())
                .and(tx.clone())
                .and(our_temp_id.clone())
                .and(net_keypair.clone())
                .and_then(move |boot_info, tx, our_temp_id, net_keypair| {
                    let boot_provider = boot_provider.clone();
                    handle_boot(boot_info, tx, our_temp_id, net_keypair, boot_provider)
                }),
        ))
        .or(warp::path("import-keyfile").and(
            warp::post()
                .and(warp::body::content_length_limit(1024 * 16))
                .and(warp::body::json())
                .and(ip.clone())
                .and(ws_port.clone())
                .and(tcp_port.clone())
                .and(tx.clone())
                .and_then(move |boot_info, ip, ws_port, tcp_port, tx| {
                    let import_provider = import_provider.clone();
                    handle_import_keyfile(boot_info, ip, ws_port, tcp_port, tx, import_provider)
                }),
        ))
        .or(warp::path("login").and(
            warp::post()
                .and(warp::body::content_length_limit(1024 * 16))
                .and(warp::body::json())
                .and(ip)
                .and(ws_port.clone())
                .and(tcp_port.clone())
                .and(tx.clone())
                .and(keyfile.clone())
                .and_then(move |boot_info, ip, ws_port, tcp_port, tx, keyfile| {
                    let login_provider = login_provider.clone();
                    handle_login(
                        boot_info,
                        ip,
                        ws_port,
                        tcp_port,
                        tx,
                        keyfile,
                        login_provider,
                    )
                }),
        ))
        .or(warp::path("confirm-change-network-keys").and(
            warp::post()
                .and(warp::body::content_length_limit(1024 * 16))
                .and(warp::body::json())
                .and(tx)
                .and(our_temp_id)
                .and(net_keypair)
                .and(keyfile)
                .and_then(confirm_change_network_keys),
        ));

    let mut headers = HeaderMap::new();
    headers.insert(
        "Cache-Control",
        HeaderValue::from_static("no-store, no-cache, must-revalidate, proxy-revalidate"),
    );

    let routes = static_files
        .or(react_app)
        .or(api)
        .with(warp::reply::with::headers(headers));

    if !detached {
        let _ = open::that(format!("http://localhost:{}/", http_port));
    }
    warp::serve(routes)
        .bind_with_graceful_shutdown(([0, 0, 0, 0], http_port), async {
            kill_rx.await.ok();
        })
        .1
        .await;
}

pub async fn connect_to_provider(maybe_rpc: Option<String>) -> RootProvider<PubSubFrontend> {
    let url = if let Some(rpc_url) = maybe_rpc {
        rpc_url
    } else {
        "wss://optimism-rpc.publicnode.com".to_string()
    };
    println!(
        "Connecting to Optimism RPC at {url}\n\
        Specify a different RPC URL with the --rpc flag."
    );

    let client = match ProviderBuilder::new().on_ws(WsConnect::new(url)).await {
        Ok(client) => client,
        Err(e) => {
            panic!(
                "Error: runtime could not connect to ETH RPC: {e}\n\
                This is necessary in order to verify node identity onchain.\n\
                Please make sure you are using a valid WebSockets URL if using \
                the --rpc flag, and you are connected to the internet."
            );
        }
    };

    println!("Connected to Optimism RPC");
    client
}

async fn get_unencrypted_info(keyfile: Option<Vec<u8>>) -> Result<impl Reply, Rejection> {
    let (name, allowed_routers) = {
        match keyfile {
            Some(encoded_keyfile) => match keygen::get_username_and_routers(&encoded_keyfile) {
                Ok(k) => k,
                Err(_) => {
                    return Ok(warp::reply::with_status(
                        warp::reply::json(&"keyfile deserialization went wrong"),
                        StatusCode::UNAUTHORIZED,
                    )
                    .into_response())
                }
            },
            None => {
                return Ok(warp::reply::with_status(
                    warp::reply::json(&"Keyfile not present"),
                    StatusCode::NOT_FOUND,
                )
                .into_response())
            }
        }
    };
    return Ok(warp::reply::with_status(
        warp::reply::json(&UnencryptedIdentity {
            name,
            allowed_routers,
        }),
        StatusCode::OK,
    )
    .into_response());
}

async fn generate_networking_info(our_temp_id: Arc<Identity>) -> Result<impl Reply, Rejection> {
    Ok(warp::reply::json(our_temp_id.as_ref()))
}

<<<<<<< HEAD
=======
async fn handle_keyfile_vet(
    payload: KeyfileVet,
    keyfile: Option<Vec<u8>>,
) -> Result<impl Reply, Rejection> {
    // additional checks?
    let encoded_keyfile = match payload.keyfile.is_empty() {
        true => keyfile.ok_or(warp::reject())?,
        false => base64_standard.decode(payload.keyfile).map_err(|e| {
            println!("Error decoding keyfile: {e}");
            warp::reject()
        })?,
    };

    let decoded_keyfile = keygen::decode_keyfile(&encoded_keyfile, &payload.password_hash)
        .map_err(|_| warp::reject())?;

    Ok(warp::reply::json(&KeyfileVetted {
        username: decoded_keyfile.username,
        networking_key: format!(
            "0x{}",
            hex::encode(decoded_keyfile.networking_keypair.public_key().as_ref())
        ),
        routers: decoded_keyfile.routers,
    }))
}

>>>>>>> 18f0eec5
async fn handle_boot(
    info: BootInfo,
    sender: Arc<RegistrationSender>,
    our: Arc<Identity>,
    networking_keypair: Arc<Vec<u8>>,
    provider: Arc<RootProvider<PubSubFrontend>>,
) -> Result<impl Reply, Rejection> {
    let kimap = EthAddress::from_str(KIMAP_ADDRESS).unwrap();
    let mut our = our.as_ref().clone();

    our.name = info.username;
    if info.direct {
        our.both_to_direct();
    } else {
        our.both_to_routers();
    }
    let jwt_seed = SystemRandom::new();
    let mut jwt_secret = [0u8, 32];
    ring::rand::SecureRandom::fill(&jwt_seed, &mut jwt_secret).unwrap();

    // verifying owner + signature, get registrar contract, call auth()
    let now = SystemTime::now()
        .duration_since(UNIX_EPOCH)
        .expect("Time went backwards")
        .as_secs();

    if info.timestamp < now + 120 {
        return Ok(warp::reply::with_status(
            warp::reply::json(&"Timestamp is outdated."),
            StatusCode::UNAUTHORIZED,
        )
        .into_response());
    }
    let Ok(password_hash) = FixedBytes::<32>::from_str(&info.password_hash) else {
        return Ok(warp::reply::with_status(
            warp::reply::json(&"Invalid password hash"),
            StatusCode::UNAUTHORIZED,
        )
        .into_response());
    };

    let namehash = FixedBytes::<32>::from_slice(&keygen::namehash(&our.name));

    let get_call = getCall { node: namehash }.abi_encode();
    let tx_input = TransactionInput::new(Bytes::from(get_call));

    let tx = TransactionRequest::default().to(kimap).input(tx_input);

    // this call can fail if the indexer has not caught up to the transaction
    // that just got confirmed on our frontend. for this reason, we retry
    // the call a few times before giving up.
    // todo remove?

    let mut attempts = 0;
    let mut get_result = Err(());
    while attempts < 5 {
        match provider.call(&tx).await {
            Ok(get) => {
                get_result = Ok(get);
                break;
            }
            Err(_) => {
                attempts += 1;
                tokio::time::sleep(tokio::time::Duration::from_secs(2)).await;
            }
        }
    }
    let Ok(get) = get_result else {
        return Ok(warp::reply::with_status(
            warp::reply::json(&"Failed to fetch kimap entry for username"),
            StatusCode::INTERNAL_SERVER_ERROR,
        )
        .into_response());
    };

    let Ok(node_info) = getCall::abi_decode_returns(&get, false) else {
        return Ok(warp::reply::with_status(
            warp::reply::json(&"Failed to decode kimap entry from return bytes"),
            StatusCode::INTERNAL_SERVER_ERROR,
        )
        .into_response());
    };

    let owner = node_info.owner;

    let chain_id: u64 = 10;

    let domain = eip712_domain! {
        name: "Kimap",
        version: "1",
        chain_id: chain_id,
        verifying_contract: kimap,
    };

    let boot = Boot {
        username: our.name.clone(),
        password_hash,
        timestamp: U256::from(info.timestamp),
        direct: info.direct,
        reset: info.reset,
        chain_id: U256::from(chain_id),
    };

    let hash = boot.eip712_signing_hash(&domain);
    let sig = Signature::from_str(&info.signature).map_err(|_| warp::reject())?;

    let recovered_address = sig
        .recover_address_from_prehash(&hash)
        .map_err(|_| warp::reject())?;

    if recovered_address != owner {
        return Ok(warp::reply::with_status(
            warp::reply::json(&"Recovered address does not match owner"),
            StatusCode::UNAUTHORIZED,
        )
        .into_response());
    }

    let decoded_keyfile = Keyfile {
        username: our.name.clone(),
        routers: our.routers().unwrap_or(&vec![]).clone(),
        networking_keypair: signature::Ed25519KeyPair::from_pkcs8(networking_keypair.as_ref())
            .unwrap(),
        jwt_secret_bytes: jwt_secret.to_vec(),
        file_key: keygen::generate_file_key(),
    };

    let encoded_keyfile = keygen::encode_keyfile(
        info.password_hash,
        decoded_keyfile.username.clone(),
        decoded_keyfile.routers.clone(),
        &networking_keypair,
        &decoded_keyfile.jwt_secret_bytes,
        &decoded_keyfile.file_key,
    );

    success_response(sender, our, decoded_keyfile, encoded_keyfile).await
}

async fn handle_import_keyfile(
    info: ImportKeyfileInfo,
    ip: String,
    ws_networking_port: (u16, bool),
    tcp_networking_port: (u16, bool),
    sender: Arc<RegistrationSender>,
    provider: Arc<RootProvider<PubSubFrontend>>,
) -> Result<impl Reply, Rejection> {
    // if keyfile was not present in node and is present from user upload
    let encoded_keyfile = match base64_standard.decode(info.keyfile) {
        Ok(k) => k,
        Err(_) => {
            return Ok(warp::reply::with_status(
                warp::reply::json(&"Keyfile not valid base64"),
                StatusCode::BAD_REQUEST,
            )
            .into_response())
        }
    };

    let (decoded_keyfile, mut our) =
        match keygen::decode_keyfile(&encoded_keyfile, &info.password_hash) {
            Ok(k) => {
                let our = Identity {
                    name: k.username.clone(),
                    networking_key: format!(
                        "0x{}",
                        hex::encode(k.networking_keypair.public_key().as_ref())
                    ),
                    routing: if k.routers.is_empty() {
                        NodeRouting::Direct {
                            ip,
                            ports: std::collections::BTreeMap::new(),
                        }
                    } else {
                        NodeRouting::Routers(k.routers.clone())
                    },
                };

                (k, our)
            }
            Err(_) => {
                return Ok(warp::reply::with_status(
                    warp::reply::json(&"Incorrect password_hash".to_string()),
                    StatusCode::UNAUTHORIZED,
                )
                .into_response())
            }
        };

    if let Err(e) =
        assign_routing(&mut our, provider, ws_networking_port, tcp_networking_port).await
    {
        return Ok(warp::reply::with_status(
            warp::reply::json(&e.to_string()),
            StatusCode::INTERNAL_SERVER_ERROR,
        )
        .into_response());
    }
    success_response(sender, our, decoded_keyfile, encoded_keyfile).await
}

async fn handle_login(
    info: LoginInfo,
    ip: String,
    ws_networking_port: (u16, bool),
    tcp_networking_port: (u16, bool),
    sender: Arc<RegistrationSender>,
    encoded_keyfile: Option<Vec<u8>>,
    provider: Arc<RootProvider<PubSubFrontend>>,
) -> Result<impl Reply, Rejection> {
    if encoded_keyfile.is_none() {
        return Ok(warp::reply::with_status(
            warp::reply::json(&"Keyfile not present"),
            StatusCode::NOT_FOUND,
        )
        .into_response());
    }
    let encoded_keyfile = encoded_keyfile.unwrap();

    let (decoded_keyfile, mut our) =
        match keygen::decode_keyfile(&encoded_keyfile, &info.password_hash) {
            Ok(k) => {
                let our = Identity {
                    name: k.username.clone(),
                    networking_key: format!(
                        "0x{}",
                        hex::encode(k.networking_keypair.public_key().as_ref())
                    ),
                    routing: if k.routers.is_empty() {
                        NodeRouting::Direct {
                            ip,
                            ports: std::collections::BTreeMap::new(),
                        }
                    } else {
                        NodeRouting::Routers(k.routers.clone())
                    },
                };

                (k, our)
            }
            Err(_) => {
                return Ok(warp::reply::with_status(
                    warp::reply::json(&"Incorrect password_hash"),
                    StatusCode::UNAUTHORIZED,
                )
                .into_response())
            }
        };

    if let Err(e) =
        assign_routing(&mut our, provider, ws_networking_port, tcp_networking_port).await
    {
        return Ok(warp::reply::with_status(
            warp::reply::json(&e.to_string()),
            StatusCode::INTERNAL_SERVER_ERROR,
        )
        .into_response());
    }
    success_response(sender, our, decoded_keyfile, encoded_keyfile).await
}

async fn confirm_change_network_keys(
    info: LoginAndResetInfo,
    sender: Arc<RegistrationSender>,
    our: Arc<Identity>,
    networking_keypair: Arc<Vec<u8>>,
    encoded_keyfile: Option<Vec<u8>>,
) -> Result<impl Reply, Rejection> {
    if encoded_keyfile.is_none() {
        return Ok(warp::reply::with_status(
            warp::reply::json(&"Keyfile not present"),
            StatusCode::NOT_FOUND,
        )
        .into_response());
    }
    let encoded_keyfile = encoded_keyfile.unwrap();
    let mut our = our.as_ref().clone();

    // Get our name from our current keyfile
    let old_decoded_keyfile = match keygen::decode_keyfile(&encoded_keyfile, &info.password_hash) {
        Ok(k) => {
            our.name = k.username.clone();
            k
        }
        Err(_) => {
            return Ok(warp::reply::with_status(
                warp::reply::json(&"Invalid password"),
                StatusCode::UNAUTHORIZED,
            )
            .into_response());
        }
    };

    // Determine if direct node or not

    if info.direct {
        our.both_to_direct();
    } else {
        our.both_to_routers();
    }

    let decoded_keyfile = Keyfile {
        username: our.name.clone(),
        routers: our.routers().unwrap_or(&vec![]).clone(),
        networking_keypair: signature::Ed25519KeyPair::from_pkcs8(networking_keypair.as_ref())
            .unwrap(),
        jwt_secret_bytes: old_decoded_keyfile.jwt_secret_bytes,
        file_key: old_decoded_keyfile.file_key,
    };

    let encoded_keyfile = keygen::encode_keyfile(
        info.password_hash,
        decoded_keyfile.username.clone(),
        decoded_keyfile.routers.clone(),
        &networking_keypair,
        &decoded_keyfile.jwt_secret_bytes,
        &decoded_keyfile.file_key,
    );

    our.networking_key = format!(
        "0x{}",
        hex::encode(decoded_keyfile.networking_keypair.public_key().as_ref())
    );

    success_response(sender, our, decoded_keyfile, encoded_keyfile).await
}

pub async fn assign_routing(
    our: &mut Identity,
    provider: Arc<RootProvider<PubSubFrontend>>,
    ws_networking_port: (u16, bool),
    tcp_networking_port: (u16, bool),
) -> anyhow::Result<()> {
    let multicall = EthAddress::from_str(MULTICALL_ADDRESS)?;
    let kimap = EthAddress::from_str(KIMAP_ADDRESS)?;

    let netkey_hash =
        FixedBytes::<32>::from_slice(&keygen::namehash(&format!("~net-key.{}", our.name)));
    let ws_hash =
        FixedBytes::<32>::from_slice(&keygen::namehash(&format!("~ws-port.{}", our.name)));
    let tcp_hash =
        FixedBytes::<32>::from_slice(&keygen::namehash(&format!("~tcp-port.{}", our.name)));
    let ip_hash = FixedBytes::<32>::from_slice(&keygen::namehash(&format!("~ip.{}", our.name)));

    let multicalls = vec![
        Call {
            target: kimap,
            callData: Bytes::from(getCall { node: netkey_hash }.abi_encode()),
        },
        Call {
            target: kimap,
            callData: Bytes::from(getCall { node: ws_hash }.abi_encode()),
        },
        Call {
            target: kimap,
            callData: Bytes::from(getCall { node: tcp_hash }.abi_encode()),
        },
        Call {
            target: kimap,
            callData: Bytes::from(getCall { node: ip_hash }.abi_encode()),
        },
    ];

    let multicall_call = aggregateCall { calls: multicalls }.abi_encode();
    let tx_input = TransactionInput::new(Bytes::from(multicall_call));
    let tx = TransactionRequest::default().to(multicall).input(tx_input);

    let Ok(multicall_return) = provider.call(&tx).await else {
        return Err(anyhow::anyhow!("Failed to fetch node IP data from kimap"));
    };

    let Ok(results) = aggregateCall::abi_decode_returns(&multicall_return, false) else {
        return Err(anyhow::anyhow!("Failed to decode kimap multicall data"));
    };

    let netkey = getCall::abi_decode_returns(&results.returnData[0], false)?;
    let ws = getCall::abi_decode_returns(&results.returnData[1], false)?;
    let tcp = getCall::abi_decode_returns(&results.returnData[2], false)?;
    let ip = getCall::abi_decode_returns(&results.returnData[3], false)?;

    let ip = keygen::bytes_to_ip(&ip.data);
    let ws = keygen::bytes_to_port(&ws.data);
    let tcp = keygen::bytes_to_port(&tcp.data);

    if netkey.data.to_string() != our.networking_key {
        return Err(anyhow::anyhow!(
            "Networking key from PKI ({}) does not match our saved networking key ({})",
            format!("0x{}", hex::encode(&public_key)),
            our.networking_key
        ));
    }

    if !our.is_direct() {
        // indirect node
        return Ok(());
    }

    if ip.is_ok() && (ws.is_ok() || tcp.is_ok()) {
        // direct node
        let mut ports = std::collections::BTreeMap::new();
        if let Ok(ws) = ws {
            if ws_networking_port.1 && ws != ws_networking_port.0 {
                return Err(anyhow::anyhow!(
                    "Binary used --ws-port flag to set port to {}, but node is using port {} onchain.",
                    ws_networking_port.0,
                    ws
                ));
            }
            ports.insert("ws".to_string(), ws);
        }
        if let Ok(tcp) = tcp {
            if tcp_networking_port.1 && tcp != tcp_networking_port.0 {
                return Err(anyhow::anyhow!(
                    "Binary used --tcp-port flag to set port to {}, but node is using port {} onchain.",
                    tcp_networking_port.0,
                    tcp
                ));
            }
            ports.insert("tcp".to_string(), tcp);
        }
        our.routing = NodeRouting::Direct {
            ip: ip.unwrap().to_string(),
            ports,
        };
    } else {
        // indirect node
    }
    Ok(())
}

async fn success_response(
    sender: Arc<RegistrationSender>,
    our: Identity,
    decoded_keyfile: Keyfile,
    encoded_keyfile: Vec<u8>,
) -> Result<warp::reply::Response, Rejection> {
    let encoded_keyfile_str = base64_standard.encode(&encoded_keyfile);
    let token = match keygen::generate_jwt(&decoded_keyfile.jwt_secret_bytes, &our.name, &None) {
        Some(token) => token,
        None => {
            return Ok(warp::reply::with_status(
                warp::reply::json(&"Failed to generate JWT"),
                StatusCode::SERVICE_UNAVAILABLE,
            )
            .into_response())
        }
    };

    sender
        .send((our.clone(), decoded_keyfile, encoded_keyfile))
        .await
        .unwrap();

    let mut response =
        warp::reply::with_status(warp::reply::json(&encoded_keyfile_str), StatusCode::FOUND)
            .into_response();

    match HeaderValue::from_str(&format!("kinode-auth_{}={token};", our.name)) {
        Ok(v) => {
            response.headers_mut().append(SET_COOKIE, v);
        }
        Err(_) => {
            return Ok(warp::reply::with_status(
                warp::reply::json(&"Failed to generate Auth JWT"),
                StatusCode::INTERNAL_SERVER_ERROR,
            )
            .into_response())
        }
    }

    Ok(response)
}<|MERGE_RESOLUTION|>--- conflicted
+++ resolved
@@ -296,35 +296,6 @@
     Ok(warp::reply::json(our_temp_id.as_ref()))
 }
 
-<<<<<<< HEAD
-=======
-async fn handle_keyfile_vet(
-    payload: KeyfileVet,
-    keyfile: Option<Vec<u8>>,
-) -> Result<impl Reply, Rejection> {
-    // additional checks?
-    let encoded_keyfile = match payload.keyfile.is_empty() {
-        true => keyfile.ok_or(warp::reject())?,
-        false => base64_standard.decode(payload.keyfile).map_err(|e| {
-            println!("Error decoding keyfile: {e}");
-            warp::reject()
-        })?,
-    };
-
-    let decoded_keyfile = keygen::decode_keyfile(&encoded_keyfile, &payload.password_hash)
-        .map_err(|_| warp::reject())?;
-
-    Ok(warp::reply::json(&KeyfileVetted {
-        username: decoded_keyfile.username,
-        networking_key: format!(
-            "0x{}",
-            hex::encode(decoded_keyfile.networking_keypair.public_key().as_ref())
-        ),
-        routers: decoded_keyfile.routers,
-    }))
-}
-
->>>>>>> 18f0eec5
 async fn handle_boot(
     info: BootInfo,
     sender: Arc<RegistrationSender>,
