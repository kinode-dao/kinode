--- conflicted
+++ resolved
@@ -361,7 +361,6 @@
         encryptor_receiver,
         print_sender.clone(),
     ));
-<<<<<<< HEAD
     #[cfg(feature = "llm")]
     {
         tasks.spawn(llm::llm(
@@ -373,9 +372,6 @@
     }
     // if a runtime task exits, try to recover it,
     // unless it was terminal signaling a quit
-=======
-
->>>>>>> 00ae78b0
     let quit_msg: String = tokio::select! {
         Some(Ok(res)) = tasks.join_next() => {
             format!(
