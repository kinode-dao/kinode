[package]
name = "app_store"
version = "0.2.0"
edition = "2021"

[profile.release]
panic = "abort"
opt-level = "s"
lto = true

[dependencies]
anyhow = "1.0"
bincode = "1.3.3"
rand = "0.8"
serde = { version = "1.0", features = ["derive"] }
serde_json = "1.0"
sha2 = "0.10.8"
<<<<<<< HEAD
nectar_process_lib = { git = "ssh://git@github.com/uqbar-dao/process_lib.git", rev = "76e5270" }
=======
kinode_process_lib = { git = "ssh://git@github.com/uqbar-dao/process_lib.git", tag = "v0.5.3-alpha" }
>>>>>>> 8059bed5
wit-bindgen = { git = "https://github.com/bytecodealliance/wit-bindgen", rev = "efcc759" }

[lib]
crate-type = ["cdylib"]

[package.metadata.component]
package = "kinode:process"<|MERGE_RESOLUTION|>--- conflicted
+++ resolved
@@ -15,11 +15,7 @@
 serde = { version = "1.0", features = ["derive"] }
 serde_json = "1.0"
 sha2 = "0.10.8"
-<<<<<<< HEAD
-nectar_process_lib = { git = "ssh://git@github.com/uqbar-dao/process_lib.git", rev = "76e5270" }
-=======
-kinode_process_lib = { git = "ssh://git@github.com/uqbar-dao/process_lib.git", tag = "v0.5.3-alpha" }
->>>>>>> 8059bed5
+kinode_process_lib = { git = "ssh://git@github.com/uqbar-dao/process_lib.git", rev = "9790c0f" }
 wit-bindgen = { git = "https://github.com/bytecodealliance/wit-bindgen", rev = "efcc759" }
 
 [lib]
