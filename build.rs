--- conflicted
+++ resolved
@@ -133,22 +133,14 @@
         return;
     }
     // only execute if one of the modules has source code changes
-<<<<<<< HEAD
-    const WASI_APPS: [&str; 10] = [
-=======
-    const WASI_APPS: [&str; 7] = [
->>>>>>> c69c79e6
+    const WASI_APPS: [&str; 8] = [
         "app_store",
         "chess",
         "homepage",
         "http_proxy",
         "orgs",
         "qns_indexer",
-<<<<<<< HEAD
-        "rpc",
         "sqlite",
-=======
->>>>>>> c69c79e6
         "terminal",
     ];
     // NOT YET building KV, waiting for deps to be ready
