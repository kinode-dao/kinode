--- conflicted
+++ resolved
@@ -5,13 +5,9 @@
         "on_panic": "Restart",
         "request_networking": false,
         "request_messaging": [
-<<<<<<< HEAD
             "http_bindings:http_bindings:uqbar"
-=======
-            "http_bindings:sys:uqbar",
-            "app_tracker:sys:uqbar",
-	    "http_server:sys:uqbar"
->>>>>>> 18bf8683
+            "app_tracker:app_tracker:uqbar"
+	        "http_server:sys:uqbar"
         ],
         "grant_messaging": []
     }
